# -*- coding: utf-8 -*-

__author__ = 'netneurolab'
__copyright__ = 'Copyright 2018, netneurotools developers'
__credits__ = [
<<<<<<< HEAD
    'Vincent Bazinet',
=======
    'Justine Hansen',
    'Zhen-Qi Liu',
>>>>>>> 002619eb
    'Ross Markello',
    'Bratislav Misic',
    'Golia Shafiei',
]
__license__ = 'BSD-3'
__maintainer__ = 'Network Neuroscience Lab'
__email__ = 'rossmarkello@gmail.com'
__status__ = 'Prototype'
__url__ = 'https://github.com/netneurolab/netneurotools'
__packagename__ = 'netneurotools'
__description__ = """\
Commonly used tools in the Network Neuroscience Lab\
"""
__longdesc__ = 'README.rst'
__longdesctype__ = 'text/x-rst'

INSTALL_REQUIRES = [
    'bctpy',
    'matplotlib',
    'nibabel',
    'nilearn',
    'numpy>=1.16',
    'scikit-learn',
    'scipy',
]

TESTS_REQUIRE = [
    'pytest>=3.6',
    'pytest-cov'
]

EXTRAS_REQUIRE = {
    'doc': [
        'sphinx>=1.2',
        'sphinx_rtd_theme',
    ],
    'numba': [
        'numba',
    ],
    'plotting': [
        'mayavi',
        'pysurfer'
    ],
    'tests': TESTS_REQUIRE
}

EXTRAS_REQUIRE['all'] = list(set([
    v for deps in EXTRAS_REQUIRE.values() for v in deps
]))

PACKAGE_DATA = {
    'netneurotools': [
        'tests/data/*',
        'data/*'
    ]
}

CLASSIFIERS = [
    'Development Status :: 3 - Alpha',
    'Intended Audience :: Science/Research',
    'License :: OSI Approved :: BSD License',
    'Programming Language :: Python :: 3.5',
    'Programming Language :: Python :: 3.6',
    'Programming Language :: Python :: 3.7'
]<|MERGE_RESOLUTION|>--- conflicted
+++ resolved
@@ -3,12 +3,9 @@
 __author__ = 'netneurolab'
 __copyright__ = 'Copyright 2018, netneurotools developers'
 __credits__ = [
-<<<<<<< HEAD
     'Vincent Bazinet',
-=======
     'Justine Hansen',
     'Zhen-Qi Liu',
->>>>>>> 002619eb
     'Ross Markello',
     'Bratislav Misic',
     'Golia Shafiei',
